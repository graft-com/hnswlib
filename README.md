# HNSWLIB - Fast Approximate Nearest Neighbor Search

Hnswlib is a C++ library with Python bindings to perform fast and efficient vector similarity search in high dimensional spaces. It is high performance implementation of  [HNSW](https://arxiv.org/abs/1603.09320) *(Hierarchical Navigable Small World Graphs)* algorithm. It achieves state-of-the-art performance on diverse datasets and one of the top-most leaders in ANN performance benchmarks as shown in *[ann-benchmarks.com](http://ann-benchmarks.com)*.
It is a popular algorithm globally for performing similarity search. Some public examples for the algorithm usage in the industry are  *[Facebook](https://github.com/facebookresearch/faiss)*,  *[Twitter](https://irsworkshop.github.io/2020/publications/paper_2_%20Virani_Twitter.pdf)*,  *[Pinterest](https://arxiv.org/pdf/2007.03634.pdf)*,  *[Amazon](https://docs.aws.amazon.com/sagemaker/latest/dg/k-nearest-neighbors.html)*,  *[Microsoft](https://github.com/microsoft/HNSW.Net)* and *[Open Distro](https://opendistro.github.io/for-elasticsearch/blog/odfe-updates/2020/04/Building-k-Nearest-Neighbor-(k-NN)-Similarity-Search-Engine-with-Elasticsearch)* . 


<<<<<<< HEAD
### News
=======
* **hnswlib is now 0.5.0. Added support for pickling indices, support for PEP-517 and PEP-518 building, small speedups, bug and documentation fixes. Many thanks to [@dbespalov](https://github.com/dbespalov), [@dyashuni](https://github.com/dyashuni), [@groodt](https://github.com/groodt),[@uestc-lfs](https://github.com/uestc-lfs), [@vinnitu](https://github.com/vinnitu), [@fabiencastan](https://github.com/fabiencastan), [@JinHai-CN](https://github.com/JinHai-CN), [@js1010](https://github.com/js1010)!**

* **Thanks to Apoorv Sharma [@apoorv-sharma](https://github.com/apoorv-sharma), hnswlib now supports true element updates (the interface remained the same, but when you the performance/memory should not degrade as you update the element embeddings).**

* **Thanks to Dmitry [@2ooom](https://github.com/2ooom), hnswlib got a boost in performance for vector dimensions that are not multiple of 4** 
>>>>>>> d59f8d9c

* *Thanks to Apoorv Sharma [@apoorv-sharma](https://github.com/apoorv-sharma), hnswlib now supports true element updates i.e feature vectors can be updated incrementally for elements without rebuilding the index from scratch (Interface remains the same as element insertion)*

* *Thanks to Dmitry [@2ooom](https://github.com/2ooom), hnswlib got a boost in performance for vector dimensions that are not multiple of 4.* 

* *Thanks to Louis Abraham ([@louisabraham](https://github.com/louisabraham)) hnswlib can now be installed via pip!*

### Highlights

1) Very Lightweight, header-only and no dependencies other than C++ 11.
2) Works well for both low and high dimensional datasets.
3) It belongs to unrestricted memory ANN that allow the vectors to be stored in memory. No bound on RAM allows the best performance in terms of speed and resulting accuracy. 
4) Interfaces and bindings for C++, Python. External bindings for [R](https://github.com/jlmelville/rcpphnsw) and [Java](https://github.com/stepstone-tech/hnswlib-jna) contributed by community.
5) Other external implementation of the algorithm available in diverse languages like .Net, Go, Java, Python, Rust, Julia etc. Refer this [section](#other-implementations) for more details. 
6) Significantly less memory footprint and faster build time compared to current NMSLIB's implementation.


### Supported Operations

1) Supports batch(offline) and realtime(online) index.
2) Supports multi-threaded incremental query, insert, update and deletion of vectors.
3) Highly performant and efficient locking implementation to support multi-threaded reads and writes in parallel i.e multi-threaded query/insert/update/delete in parallel (Currently exposed in C++ version only).
4) Supports efficient serialization and deserialization of index to/from disk.
5) Can support user defined arbitrary and exotic similarity metrics like Hyperbolic distances (Poincare/Lorentzian), Jaccard distance, Manhattan distance etc. (In C++ version)

*Note: Currently deletions of elements from the index does not free the associated memory of the  vectors to be deleted and performance of read/writes scales with number of cpu cores in machine.*

### Installation
It can be installed from sources:
```bash
apt-get install -y python-setuptools python-pip
pip3 install pybind11 numpy setuptools
cd python_bindings
python3 setup.py install
```

or it can be installed via pip:
`pip install hnswlib`

### Python code example
***Example*** : Perform in-memory query, inserts, updates, deletes and serialization/deserialization of the index. For algorithm construction and runtime parameter details please refer [Params](ALGO_PARAMS.md).

```python
import hnswlib
import numpy as np

################## Declaring and Initializing index ##################
dim = 128
num_elements = 10000
index = hnswlib.Index(space = 'l2', dim = dim) # possible space options: [l2/cosine/ip]
# Set number of threads used during batch search/construction
# By default using all available cores
index.set_num_threads(4)
# Initing index - the maximum number of elements should be known beforehand
index.init_index(max_elements = num_elements, ef_construction = 200, M = 16)

################## Perform elements insertion ##################
data = np.float32(np.random.random((num_elements, dim))) # Generating sample data
data_labels = np.arange(num_elements)
index.add_items(data, data_labels) # Element insertion (can be called several times)

################## Perform element feature vector updates ##################
element_labels_to_update = data_labels[0] # Update feature vector for first element
element_updated_vectors = np.float32(np.random.random((1, dim))) # Corresponding updated vector
index.add_items(element_labels_to_update, element_updated_vectors) # Perform update

################## Perform element deletion ##################
element_labels_to_delete = data_label[0:2] # Delete first two elements
index.mark_deleted(element_labels_to_delete)

################## Perform nearest neighbor querying ##################
index.set_ef(50) # Controlling the recall by setting ef, it should always be > k
# Query dataset, k - number of closest elements (returns 2 numpy arrays)
labels, distances = index.knn_query(data, k = 1)

################## Serializing the index to disk ##################
index_path='first_half.bin'
index.save_index("first_half.bin")
del index

################## Loading the index from disk and increase the capacity of the index ##################
index = hnswlib.Index(space='l2', dim=dim)  # the space can be changed - keeps the data, alters the distance function.
# If required, total capacity of the index can be increased while loading the index using `max_elements`, so that it will be able to handle insertion of new data
index.load_index(index_path, max_elements =  2 * num_elements) # Increase capacity of the index by 2x
new_data = np.float32(np.random.random((num_elements, dim))) # Generate new sample data
index.add_items(new_data) # Add new data to index

```

#### Supported distances:

| Distance         | parameter       | Equation                |
| -------------    |:---------------:| -----------------------:|
|Squared L2        |'l2'             | d = sum((Ai-Bi)^2)      |
|Inner product     |'ip'             | d = 1.0 - sum(Ai\*Bi)   |
|Cosine similarity |'cosine'         | d = 1.0 - sum(Ai\*Bi) / sqrt(sum(Ai\*Ai) * sum(Bi\*Bi))|

*Note: Inner product is not an actual distance metric. An element can be closer to some other element than to itself. That allows some speedup if you remove all elements that are not the closest to themselves from the index.*

For other spaces [nmslib](https://github.com/nmslib/nmslib) library can be used or user can define their own distance/similarity metric as part of C++ version of Hnswlib library.

<<<<<<< HEAD
#### Short Python API description
* `hnswlib.Index(space, dim)` creates a non-initialized HNSW index in space `space` with integer dimension `dim`.
=======
`hnswlib.Index` methods:
>>>>>>> d59f8d9c
* `init_index(max_elements, ef_construction = 200, M = 16, random_seed = 100)` initializes the index from with no elements. 
    * `max_elements` defines the maximum number of elements that can be stored in the structure(can be increased/shrunk). Will throw an exception if exceeded during insertion of an element. The capacity can be increased by saving/loading the index as specified in the above python example.
    * `ef_construction` defines a construction time/accuracy trade-off (See [Params](ALGO_PARAMS.md)).
    * `M` defines the maximum number of outgoing connections in the graph (See [Params](ALGO_PARAMS.md)).
    
* `add_items(data, data_labels, num_threads = -1)` - **inserts/updates** the `data`(numpy array of vectors, shape:`N*dim`) into the structure. 
    * `labels` is an optional N-size numpy array of integer labels for all elements in `data`.
    * `num_threads` sets the number of cpu threads to use (-1 means use default).
    * `data_labels` specifies the labels for the data. If index already has the elements with the same labels, their feature vectors will be updated. Note that update procedure is slower than insertion of a new element, but more memory and query-efficient.
    * Thread-safe with other `add_items` calls, but not with `knn_query`.
    
<<<<<<< HEAD
* `mark_deleted(data_label)`  - marks the element as **deleted**, so it will be omitted from search results.
=======
* `mark_deleted(data_label)`  - marks the element as deleted, so it will be omitted from search results.
>>>>>>> d59f8d9c

* `resize_index(new_size)` - changes the maximum capacity of the index. Not thread safe with `add_items` and `knn_query`.

* `set_ef(ef)` - sets the runtime query accuracy/speed trade-off, defined by the `ef` parameter (See [Params](ALGO_PARAMS.md)). Note that the parameter is currently not saved along with the index, so you need to set it manually after loading (The value does not need to be the same. User can control it according to their performance needs).

<<<<<<< HEAD
* `knn_query(data, k = 1, num_threads = -1)` a batch query for `k` nearest neighbor for each element of the 
=======
* `knn_query(data, k = 1, num_threads = -1)` make a batch query for `k` closest elements for each element of the 
>>>>>>> d59f8d9c
    * `data` (shape:`N*dim`). Returns a numpy array of (shape:`N*k`).
    * `num_threads` sets the number of cpu threads to use (-1 means use default).
    * Thread-safe with other `knn_query` calls, but not with `add_items`.
    
* `load_index(path_to_index, max_elements = 0)` loads the index from persistence to the uninitialized index.
    * `max_elements`(optional) resets the maximum number of elements in the structure.
      
* `save_index(path_to_index)` saves the index from persistence.

* `set_num_threads(num_threads)` set the default number of cpu threads used during data insertion/querying.
  
* `get_items(ids)` - returns a numpy array (shape:`N*dim`) of vectors that have integer identifiers specified in `ids` numpy vector (shape:`N`). Note that for cosine similarity it currently returns **normalized** vectors.
  
* `get_ids_list()`  - returns a list of all elements' ids.

* `get_max_elements()` - returns the current capacity of the index

* `get_current_count()` - returns the current number of element stored in the index

<<<<<<< HEAD
### Tests
To reproduce performance benchmark results on 200M SIFT dataset as described in HNSW paper or to run tests for feature vector updates please refer [Tests](TESTS.md).
=======
Read-only properties of `hnswlib.Index` class:

* `space` - name of the space (can be one of "l2", "ip", or "cosine"). 

* `dim`   - dimensionality of the space. 

* `M` - parameter that defines the maximum number of outgoing connections in the graph. 

* `ef_construction` - parameter that controls speed/accuracy trade-off during the index construction. 

* `max_elements` - current capacity of the index. Equivalent to `p.get_max_elements()`. 

* `element_count` - number of items in the index. Equivalent to `p.get_current_count()`. 

Properties of `hnswlib.Index` that support reading and writing:

* `ef` - parameter controlling query time/accuracy trade-off.

* `num_threads` - default number of threads to use in `add_items` or `knn_query`. Note that calling `p.set_num_threads(3)` is equivalent to `p.num_threads=3`.

  
        
  
#### Python bindings examples
```python
import hnswlib
import numpy as np
import pickle
>>>>>>> d59f8d9c

### Authors and Contributors

- [Yury Malkov](https://github.com/yurymalkov) is the lead author and developer of the HNSW algorithm and Hnswlib library.
- [Apoorv Sharma](https://github.com/apoorv-sharma)  co-authored an algorithm for performing dynamic updates of feature vectors in HNSW with [Yury Malkov](https://github.com/yurymalkov) and implemented it in HnswLib.
- [User2](https://github.com/user) User2 implemented delete...
- [User3](https://github.com/user) User3....

<<<<<<< HEAD

### Contributing to the repository and HNSW Community
Contributions are highly welcome! 
Please make pull requests against the `develop` branch. 
Please feel free to ask questions, report bugs and raise new feature requests at [issues page](https://github.com/nmslib/hnswlib/issues) of the repository.
=======
# Initializing index - the maximum number of elements should be known beforehand
p.init_index(max_elements = num_elements, ef_construction = 200, M = 16)

# Element insertion (can be called several times):
p.add_items(data, data_labels)

# Controlling the recall by setting ef:
p.set_ef(50) # ef should always be > k

# Query dataset, k - number of closest elements (returns 2 numpy arrays)
labels, distances = p.knn_query(data, k = 1)

# Index objects support pickling
# WARNING: serialization via pickle.dumps(p) or p.__getstate__() is NOT thread-safe with p.add_items method!
# Note: ef parameter is included in serialization; random number generator is initialized with random_seed on Index load
p_copy = pickle.loads(pickle.dumps(p)) # creates a copy of index p using pickle round-trip

### Index parameters are exposed as class properties:
print(f"Parameters passed to constructor:  space={p_copy.space}, dim={p_copy.dim}") 
print(f"Index construction: M={p_copy.M}, ef_construction={p_copy.ef_construction}")
print(f"Index size is {p_copy.element_count} and index capacity is {p_copy.max_elements}")
print(f"Search speed/quality trade-off parameter: ef={p_copy.ef}")

```

An example with updates after serialization/deserialization:
```python
import hnswlib
import numpy as np

dim = 16
num_elements = 10000

# Generating sample data
data = np.float32(np.random.random((num_elements, dim)))

# We split the data in two batches:
data1 = data[:num_elements // 2]
data2 = data[num_elements // 2:]

# Declaring index
p = hnswlib.Index(space='l2', dim=dim)  # possible options are l2, cosine or ip

# Initializing index
# max_elements - the maximum number of elements (capacity). Will throw an exception if exceeded
# during insertion of an element.
# The capacity can be increased by saving/loading the index, see below.
#
# ef_construction - controls index search speed/build speed tradeoff
#
# M - is tightly connected with internal dimensionality of the data. Strongly affects memory consumption (~M)
# Higher M leads to higher accuracy/run_time at fixed ef/efConstruction

p.init_index(max_elements=num_elements//2, ef_construction=100, M=16)

# Controlling the recall by setting ef:
# higher ef leads to better accuracy, but slower search
p.set_ef(10)

# Set number of threads used during batch search/construction
# By default using all available cores
p.set_num_threads(4)


print("Adding first batch of %d elements" % (len(data1)))
p.add_items(data1)

# Query the elements for themselves and measure recall:
labels, distances = p.knn_query(data1, k=1)
print("Recall for the first batch:", np.mean(labels.reshape(-1) == np.arange(len(data1))), "\n")

# Serializing and deleting the index:
index_path='first_half.bin'
print("Saving index to '%s'" % index_path)
p.save_index("first_half.bin")
del p

# Re-initializing, loading the index
p = hnswlib.Index(space='l2', dim=dim)  # the space can be changed - keeps the data, alters the distance function.

print("\nLoading index from 'first_half.bin'\n")

# Increase the total capacity (max_elements), so that it will handle the new data
p.load_index("first_half.bin", max_elements = num_elements)

print("Adding the second batch of %d elements" % (len(data2)))
p.add_items(data2)

# Query the elements for themselves and measure recall:
labels, distances = p.knn_query(data, k=1)
print("Recall for two batches:", np.mean(labels.reshape(-1) == np.arange(len(data))), "\n")
```

### Bindings installation

You can install from sources:
```bash
apt-get install -y python-setuptools python-pip
git clone https://github.com/nmslib/hnswlib.git
cd hnswlib
pip install .
```

or you can install via pip:
`pip install hnswlib`
>>>>>>> d59f8d9c

### Other implementations
* Non-metric space library (nmslib) - main library(python, C++), supports exotic distances: https://github.com/nmslib/nmslib
* Faiss library by facebook, uses own HNSW  implementation for coarse quantization (python, C++):
https://github.com/facebookresearch/faiss
* Code for the paper 
["Revisiting the Inverted Indices for Billion-Scale Approximate Nearest Neighbors"](https://arxiv.org/abs/1802.02422) 
(current state-of-the-art in compressed indexes, C++):
https://github.com/dbaranchuk/ivf-hnsw
* TOROS N2 (python, C++): https://github.com/kakao/n2 
* Online HNSW (C++): https://github.com/andrusha97/online-hnsw) 
* Go implementation: https://github.com/Bithack/go-hnsw
* Python implementation (as a part of the clustering code by by Matteo Dell'Amico): https://github.com/matteodellamico/flexible-clustering
* Java implementation: https://github.com/jelmerk/hnswlib
* Java bindings using Java Native Access: https://github.com/stepstone-tech/hnswlib-jna
<<<<<<< HEAD
* .Net implementation:  https://github.com/microsoft/HNSW.Net
* Rust implementation: https://github.com/rust-cv/hnsw
* Julia implementation: https://juliapackages.com/p/hnsw
=======
* .Net implementation: https://github.com/microsoft/HNSW.Net
* CUDA implementation: https://github.com/js1010/cuhnsw

### Contributing to the repository
Contributions are highly welcome!

Please make pull requests against the `develop` branch.

### 200M SIFT test reproduction 
To download and extract the bigann dataset (from root directory):
```bash
python3 download_bigann.py
```
To compile:
```bash
mkdir build
cd build
cmake ..
make all
```

To run the test on 200M SIFT subset:
```bash
./main
```

The size of the BigANN subset (in millions) is controlled by the variable **subset_size_millions** hardcoded in **sift_1b.cpp**.

### Updates test
To generate testing data (from root directory):
```bash
cd examples
python update_gen_data.py
```
To compile (from root directory):
```bash
mkdir build
cd build
cmake ..
make 
```
To run test **without** updates (from `build` directory)
```bash
./test_updates
```

To run test **with** updates (from `build` directory)
```bash
./test_updates update
```
>>>>>>> d59f8d9c

### HNSW example demos

- Visual search engine for 1M amazon products (MXNet + HNSW): [website](https://thomasdelteil.github.io/VisualSearch_MXNet/), [code](https://github.com/ThomasDelteil/VisualSearch_MXNet), demo by [@ThomasDelteil](https://github.com/ThomasDelteil)

### References

Reference to cite when you use HNSW or Hnswlib in a research paper:
```
@article{DBLP:journals/corr/MalkovY16,
  author    = {Yury A. Malkov and
               D. A. Yashunin},
  title     = {Efficient and robust approximate nearest neighbor search using Hierarchical
               Navigable Small World graphs},
  journal   = {CoRR},
  volume    = {abs/1603.09320},
  year      = {2016},
  url       = {http://arxiv.org/abs/1603.09320},
  archivePrefix = {arXiv},
  eprint    = {1603.09320},
  timestamp = {Mon, 13 Aug 2018 16:46:53 +0200},
  biburl    = {https://dblp.org/rec/journals/corr/MalkovY16.bib},
  bibsource = {dblp computer science bibliography, https://dblp.org}
}
```<|MERGE_RESOLUTION|>--- conflicted
+++ resolved
@@ -1,106 +1,29 @@
-# HNSWLIB - Fast Approximate Nearest Neighbor Search
-
-Hnswlib is a C++ library with Python bindings to perform fast and efficient vector similarity search in high dimensional spaces. It is high performance implementation of  [HNSW](https://arxiv.org/abs/1603.09320) *(Hierarchical Navigable Small World Graphs)* algorithm. It achieves state-of-the-art performance on diverse datasets and one of the top-most leaders in ANN performance benchmarks as shown in *[ann-benchmarks.com](http://ann-benchmarks.com)*.
-It is a popular algorithm globally for performing similarity search. Some public examples for the algorithm usage in the industry are  *[Facebook](https://github.com/facebookresearch/faiss)*,  *[Twitter](https://irsworkshop.github.io/2020/publications/paper_2_%20Virani_Twitter.pdf)*,  *[Pinterest](https://arxiv.org/pdf/2007.03634.pdf)*,  *[Amazon](https://docs.aws.amazon.com/sagemaker/latest/dg/k-nearest-neighbors.html)*,  *[Microsoft](https://github.com/microsoft/HNSW.Net)* and *[Open Distro](https://opendistro.github.io/for-elasticsearch/blog/odfe-updates/2020/04/Building-k-Nearest-Neighbor-(k-NN)-Similarity-Search-Engine-with-Elasticsearch)* . 
-
-
-<<<<<<< HEAD
-### News
-=======
+# Hnswlib - fast approximate nearest neighbor search
+Header-only C++ HNSW implementation with python bindings. Paper's code for the HNSW 200M SIFT experiment
+
+**NEWS:**
+
+
 * **hnswlib is now 0.5.0. Added support for pickling indices, support for PEP-517 and PEP-518 building, small speedups, bug and documentation fixes. Many thanks to [@dbespalov](https://github.com/dbespalov), [@dyashuni](https://github.com/dyashuni), [@groodt](https://github.com/groodt),[@uestc-lfs](https://github.com/uestc-lfs), [@vinnitu](https://github.com/vinnitu), [@fabiencastan](https://github.com/fabiencastan), [@JinHai-CN](https://github.com/JinHai-CN), [@js1010](https://github.com/js1010)!**
 
 * **Thanks to Apoorv Sharma [@apoorv-sharma](https://github.com/apoorv-sharma), hnswlib now supports true element updates (the interface remained the same, but when you the performance/memory should not degrade as you update the element embeddings).**
 
 * **Thanks to Dmitry [@2ooom](https://github.com/2ooom), hnswlib got a boost in performance for vector dimensions that are not multiple of 4** 
->>>>>>> d59f8d9c
-
-* *Thanks to Apoorv Sharma [@apoorv-sharma](https://github.com/apoorv-sharma), hnswlib now supports true element updates i.e feature vectors can be updated incrementally for elements without rebuilding the index from scratch (Interface remains the same as element insertion)*
-
-* *Thanks to Dmitry [@2ooom](https://github.com/2ooom), hnswlib got a boost in performance for vector dimensions that are not multiple of 4.* 
-
-* *Thanks to Louis Abraham ([@louisabraham](https://github.com/louisabraham)) hnswlib can now be installed via pip!*
-
-### Highlights
-
-1) Very Lightweight, header-only and no dependencies other than C++ 11.
-2) Works well for both low and high dimensional datasets.
-3) It belongs to unrestricted memory ANN that allow the vectors to be stored in memory. No bound on RAM allows the best performance in terms of speed and resulting accuracy. 
-4) Interfaces and bindings for C++, Python. External bindings for [R](https://github.com/jlmelville/rcpphnsw) and [Java](https://github.com/stepstone-tech/hnswlib-jna) contributed by community.
-5) Other external implementation of the algorithm available in diverse languages like .Net, Go, Java, Python, Rust, Julia etc. Refer this [section](#other-implementations) for more details. 
-6) Significantly less memory footprint and faster build time compared to current NMSLIB's implementation.
-
-
-### Supported Operations
-
-1) Supports batch(offline) and realtime(online) index.
-2) Supports multi-threaded incremental query, insert, update and deletion of vectors.
-3) Highly performant and efficient locking implementation to support multi-threaded reads and writes in parallel i.e multi-threaded query/insert/update/delete in parallel (Currently exposed in C++ version only).
-4) Supports efficient serialization and deserialization of index to/from disk.
-5) Can support user defined arbitrary and exotic similarity metrics like Hyperbolic distances (Poincare/Lorentzian), Jaccard distance, Manhattan distance etc. (In C++ version)
-
-*Note: Currently deletions of elements from the index does not free the associated memory of the  vectors to be deleted and performance of read/writes scales with number of cpu cores in machine.*
-
-### Installation
-It can be installed from sources:
-```bash
-apt-get install -y python-setuptools python-pip
-pip3 install pybind11 numpy setuptools
-cd python_bindings
-python3 setup.py install
-```
-
-or it can be installed via pip:
-`pip install hnswlib`
-
-### Python code example
-***Example*** : Perform in-memory query, inserts, updates, deletes and serialization/deserialization of the index. For algorithm construction and runtime parameter details please refer [Params](ALGO_PARAMS.md).
-
-```python
-import hnswlib
-import numpy as np
-
-################## Declaring and Initializing index ##################
-dim = 128
-num_elements = 10000
-index = hnswlib.Index(space = 'l2', dim = dim) # possible space options: [l2/cosine/ip]
-# Set number of threads used during batch search/construction
-# By default using all available cores
-index.set_num_threads(4)
-# Initing index - the maximum number of elements should be known beforehand
-index.init_index(max_elements = num_elements, ef_construction = 200, M = 16)
-
-################## Perform elements insertion ##################
-data = np.float32(np.random.random((num_elements, dim))) # Generating sample data
-data_labels = np.arange(num_elements)
-index.add_items(data, data_labels) # Element insertion (can be called several times)
-
-################## Perform element feature vector updates ##################
-element_labels_to_update = data_labels[0] # Update feature vector for first element
-element_updated_vectors = np.float32(np.random.random((1, dim))) # Corresponding updated vector
-index.add_items(element_labels_to_update, element_updated_vectors) # Perform update
-
-################## Perform element deletion ##################
-element_labels_to_delete = data_label[0:2] # Delete first two elements
-index.mark_deleted(element_labels_to_delete)
-
-################## Perform nearest neighbor querying ##################
-index.set_ef(50) # Controlling the recall by setting ef, it should always be > k
-# Query dataset, k - number of closest elements (returns 2 numpy arrays)
-labels, distances = index.knn_query(data, k = 1)
-
-################## Serializing the index to disk ##################
-index_path='first_half.bin'
-index.save_index("first_half.bin")
-del index
-
-################## Loading the index from disk and increase the capacity of the index ##################
-index = hnswlib.Index(space='l2', dim=dim)  # the space can be changed - keeps the data, alters the distance function.
-# If required, total capacity of the index can be increased while loading the index using `max_elements`, so that it will be able to handle insertion of new data
-index.load_index(index_path, max_elements =  2 * num_elements) # Increase capacity of the index by 2x
-new_data = np.float32(np.random.random((num_elements, dim))) # Generate new sample data
-index.add_items(new_data) # Add new data to index
-
-```
+
+* **Thanks to Louis Abraham ([@louisabraham](https://github.com/louisabraham)) hnswlib can now be installed via pip!**
+
+Highlights:
+1) Lightweight, header-only, no dependencies other than C++ 11.
+2) Interfaces for C++, python and R (https://github.com/jlmelville/rcpphnsw).
+3) Has full support for incremental index construction. Has support for element deletions 
+(currently, without actual freeing of the memory).
+4) Can work with custom user defined distances (C++).
+5) Significantly less memory footprint and faster build time compared to current nmslib's implementation.
+
+Description of the algorithm parameters can be found in [ALGO_PARAMS.md](ALGO_PARAMS.md).
+
+
+### Python bindings
 
 #### Supported distances:
 
@@ -110,42 +33,33 @@
 |Inner product     |'ip'             | d = 1.0 - sum(Ai\*Bi)   |
 |Cosine similarity |'cosine'         | d = 1.0 - sum(Ai\*Bi) / sqrt(sum(Ai\*Ai) * sum(Bi\*Bi))|
 
-*Note: Inner product is not an actual distance metric. An element can be closer to some other element than to itself. That allows some speedup if you remove all elements that are not the closest to themselves from the index.*
-
-For other spaces [nmslib](https://github.com/nmslib/nmslib) library can be used or user can define their own distance/similarity metric as part of C++ version of Hnswlib library.
-
-<<<<<<< HEAD
-#### Short Python API description
-* `hnswlib.Index(space, dim)` creates a non-initialized HNSW index in space `space` with integer dimension `dim`.
-=======
+Note that inner product is not an actual metric. An element can be closer to some other element than to itself. That allows some speedup if you remove all elements that are not the closest to themselves from the index.
+
+For other spaces use the nmslib library https://github.com/nmslib/nmslib. 
+
+#### Short API description
+* `hnswlib.Index(space, dim)` creates a non-initialized index an HNSW in space `space` with integer dimension `dim`.
+
 `hnswlib.Index` methods:
->>>>>>> d59f8d9c
 * `init_index(max_elements, ef_construction = 200, M = 16, random_seed = 100)` initializes the index from with no elements. 
-    * `max_elements` defines the maximum number of elements that can be stored in the structure(can be increased/shrunk). Will throw an exception if exceeded during insertion of an element. The capacity can be increased by saving/loading the index as specified in the above python example.
-    * `ef_construction` defines a construction time/accuracy trade-off (See [Params](ALGO_PARAMS.md)).
-    * `M` defines the maximum number of outgoing connections in the graph (See [Params](ALGO_PARAMS.md)).
+    * `max_elements` defines the maximum number of elements that can be stored in the structure(can be increased/shrunk).
+    * `ef_construction` defines a construction time/accuracy trade-off (see [ALGO_PARAMS.md](ALGO_PARAMS.md)).
+    * `M` defines tha maximum number of outgoing connections in the graph ([ALGO_PARAMS.md](ALGO_PARAMS.md)).
     
-* `add_items(data, data_labels, num_threads = -1)` - **inserts/updates** the `data`(numpy array of vectors, shape:`N*dim`) into the structure. 
+* `add_items(data, data_labels, num_threads = -1)` - inserts the `data`(numpy array of vectors, shape:`N*dim`) into the structure. 
     * `labels` is an optional N-size numpy array of integer labels for all elements in `data`.
     * `num_threads` sets the number of cpu threads to use (-1 means use default).
-    * `data_labels` specifies the labels for the data. If index already has the elements with the same labels, their feature vectors will be updated. Note that update procedure is slower than insertion of a new element, but more memory and query-efficient.
+    * `data_labels` specifies the labels for the data. If index already has the elements with the same labels, their features will be updated. Note that update procedure is slower than insertion of a new element, but more memory- and query-efficient.
     * Thread-safe with other `add_items` calls, but not with `knn_query`.
     
-<<<<<<< HEAD
-* `mark_deleted(data_label)`  - marks the element as **deleted**, so it will be omitted from search results.
-=======
 * `mark_deleted(data_label)`  - marks the element as deleted, so it will be omitted from search results.
->>>>>>> d59f8d9c
 
 * `resize_index(new_size)` - changes the maximum capacity of the index. Not thread safe with `add_items` and `knn_query`.
 
-* `set_ef(ef)` - sets the runtime query accuracy/speed trade-off, defined by the `ef` parameter (See [Params](ALGO_PARAMS.md)). Note that the parameter is currently not saved along with the index, so you need to set it manually after loading (The value does not need to be the same. User can control it according to their performance needs).
-
-<<<<<<< HEAD
-* `knn_query(data, k = 1, num_threads = -1)` a batch query for `k` nearest neighbor for each element of the 
-=======
+* `set_ef(ef)` - sets the query time accuracy/speed trade-off, defined by the `ef` parameter (
+[ALGO_PARAMS.md](ALGO_PARAMS.md)). Note that the parameter is currently not saved along with the index, so you need to set it manually after loading.
+
 * `knn_query(data, k = 1, num_threads = -1)` make a batch query for `k` closest elements for each element of the 
->>>>>>> d59f8d9c
     * `data` (shape:`N*dim`). Returns a numpy array of (shape:`N*k`).
     * `num_threads` sets the number of cpu threads to use (-1 means use default).
     * Thread-safe with other `knn_query` calls, but not with `add_items`.
@@ -165,10 +79,6 @@
 
 * `get_current_count()` - returns the current number of element stored in the index
 
-<<<<<<< HEAD
-### Tests
-To reproduce performance benchmark results on 200M SIFT dataset as described in HNSW paper or to run tests for feature vector updates please refer [Tests](TESTS.md).
-=======
 Read-only properties of `hnswlib.Index` class:
 
 * `space` - name of the space (can be one of "l2", "ip", or "cosine"). 
@@ -197,22 +107,17 @@
 import hnswlib
 import numpy as np
 import pickle
->>>>>>> d59f8d9c
-
-### Authors and Contributors
-
-- [Yury Malkov](https://github.com/yurymalkov) is the lead author and developer of the HNSW algorithm and Hnswlib library.
-- [Apoorv Sharma](https://github.com/apoorv-sharma)  co-authored an algorithm for performing dynamic updates of feature vectors in HNSW with [Yury Malkov](https://github.com/yurymalkov) and implemented it in HnswLib.
-- [User2](https://github.com/user) User2 implemented delete...
-- [User3](https://github.com/user) User3....
-
-<<<<<<< HEAD
-
-### Contributing to the repository and HNSW Community
-Contributions are highly welcome! 
-Please make pull requests against the `develop` branch. 
-Please feel free to ask questions, report bugs and raise new feature requests at [issues page](https://github.com/nmslib/hnswlib/issues) of the repository.
-=======
+
+dim = 128
+num_elements = 10000
+
+# Generating sample data
+data = np.float32(np.random.random((num_elements, dim)))
+data_labels = np.arange(num_elements)
+
+# Declaring index
+p = hnswlib.Index(space = 'l2', dim = dim) # possible options are l2, cosine or ip
+
 # Initializing index - the maximum number of elements should be known beforehand
 p.init_index(max_elements = num_elements, ef_construction = 200, M = 16)
 
@@ -318,7 +223,6 @@
 
 or you can install via pip:
 `pip install hnswlib`
->>>>>>> d59f8d9c
 
 ### Other implementations
 * Non-metric space library (nmslib) - main library(python, C++), supports exotic distances: https://github.com/nmslib/nmslib
@@ -334,11 +238,6 @@
 * Python implementation (as a part of the clustering code by by Matteo Dell'Amico): https://github.com/matteodellamico/flexible-clustering
 * Java implementation: https://github.com/jelmerk/hnswlib
 * Java bindings using Java Native Access: https://github.com/stepstone-tech/hnswlib-jna
-<<<<<<< HEAD
-* .Net implementation:  https://github.com/microsoft/HNSW.Net
-* Rust implementation: https://github.com/rust-cv/hnsw
-* Julia implementation: https://juliapackages.com/p/hnsw
-=======
 * .Net implementation: https://github.com/microsoft/HNSW.Net
 * CUDA implementation: https://github.com/js1010/cuhnsw
 
@@ -389,7 +288,6 @@
 ```bash
 ./test_updates update
 ```
->>>>>>> d59f8d9c
 
 ### HNSW example demos
 
@@ -397,21 +295,4 @@
 
 ### References
 
-Reference to cite when you use HNSW or Hnswlib in a research paper:
-```
-@article{DBLP:journals/corr/MalkovY16,
-  author    = {Yury A. Malkov and
-               D. A. Yashunin},
-  title     = {Efficient and robust approximate nearest neighbor search using Hierarchical
-               Navigable Small World graphs},
-  journal   = {CoRR},
-  volume    = {abs/1603.09320},
-  year      = {2016},
-  url       = {http://arxiv.org/abs/1603.09320},
-  archivePrefix = {arXiv},
-  eprint    = {1603.09320},
-  timestamp = {Mon, 13 Aug 2018 16:46:53 +0200},
-  biburl    = {https://dblp.org/rec/journals/corr/MalkovY16.bib},
-  bibsource = {dblp computer science bibliography, https://dblp.org}
-}
-```+Malkov, Yu A., and D. A. Yashunin. "Efficient and robust approximate nearest neighbor search using Hierarchical Navigable Small World graphs." TPAMI, preprint: https://arxiv.org/abs/1603.09320